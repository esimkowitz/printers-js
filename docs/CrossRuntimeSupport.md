--- conflicted
+++ resolved
@@ -2,8 +2,6 @@
 
 This document describes the cross-runtime compatibility features of the `@printers/printers` library.
 
-<<<<<<< HEAD
-=======
 ## Overview
 
 The `@printers/printers` library provides identical functionality across three major JavaScript runtimes: Node.js, Deno, and Bun.
@@ -16,7 +14,6 @@
 - **Consistent N-API bindings** - Same native code across platforms
 - **Cross-runtime testing** - Shared test suite validates all runtimes
 
->>>>>>> 82b69c60
 ## Runtime Detection
 
 The library automatically detects the current runtime and loads appropriate modules:
@@ -63,13 +60,10 @@
 
 ## Runtime-Specific Considerations
 
-<<<<<<< HEAD
-=======
 ### Node.js and Bun
 
 No special considerations; works out of the box.
 
->>>>>>> 82b69c60
 ### Deno
 
 Required permissions:
@@ -89,15 +83,7 @@
 await printer.printFile("document.pdf");
 ```
 
-<<<<<<< HEAD
-## Environment Variables
-
-Consistent environment variable handling across runtimes:
-
-### Simulation Mode
-=======
 ## Simulation Mode
->>>>>>> 82b69c60
 
 ```typescript
 // Node.js & Bun
