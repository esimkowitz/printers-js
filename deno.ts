import { join } from "@std/path";

/**
 * Error codes for printing operations
 */
export enum PrintError {
  InvalidParams = 1,
  InvalidPrinterName = 2,
  InvalidFilePath = 3,
  InvalidJson = 4,
  InvalidJsonEncoding = 5,
  PrinterNotFound = 6,
  FileNotFound = 7,
  SimulatedFailure = 8,
}

// Job status interface
export interface JobStatus {
  id: number;
  printer_name: string;
  file_path: string;
  status: "queued" | "printing" | "completed" | "failed";
  error_message?: string;
  age_seconds: number;
}

/**
 * Printer state enum
 */
export type PrinterState = "idle" | "processing" | "stopped" | "unknown";

// Library loading - multi-platform binary selection
const LIB_EXTENSIONS = { windows: "dll", darwin: "dylib" } as const;

function getLibraryName(): string {
  const { os } = Deno.build;
  const extension = LIB_EXTENSIONS[os as keyof typeof LIB_EXTENSIONS] ?? "so";

  // For now, we build universal binaries without architecture suffixes
  // In the future, we could add architecture-specific builds if needed

  // Construct library name based on platform
  if (os === "windows") {
    return `deno_printers.${extension}`;
  } else {
    return `libdeno_printers.${extension}`;
  }
}

const currentDir = new URL(".", import.meta.url).pathname;
const cleanDir = Deno.build.os === "windows" && currentDir.startsWith("/")
  ? currentDir.slice(1)
  : currentDir;

const libPath = join(cleanDir, "target", "release", getLibraryName());

// Debug logging for CI troubleshooting
if (Deno.env.get("PRINTERS_JS_SIMULATE") === "true") {
  console.log(`[DEBUG] Loading FFI library from: ${libPath}`);
  console.log(`[DEBUG] Current working directory: ${Deno.cwd()}`);
  console.log(`[DEBUG] Expected library name: ${getLibraryName()}`);
}

// FFI Utilities
function toCString(str: string): Uint8Array {
  const encoder = new TextEncoder();
  const encoded = encoder.encode(str);
  const cString = new Uint8Array(encoded.length + 1);
  cString.set(encoded);
  cString[encoded.length] = 0; // null terminator
  return cString;
}

function fromCString(ptr: Deno.PointerValue): string | null {
  if (ptr === null) return null;
  const view = new Deno.UnsafePointerView(ptr);
  return view.getCString();
}

function withCString<T>(str: string, fn: (ptr: Deno.PointerValue) => T): T {
  const cString = toCString(str);
  const ptr = Deno.UnsafePointer.of(cString);
  return fn(ptr);
}

function withCStringResult<T>(
  fn: () => Deno.PointerValue,
  transform: (str: string | null) => T,
): T {
  const resultPtr = fn();
  const result = fromCString(resultPtr);
  if (resultPtr !== null) {
    lib.symbols.free_string(resultPtr);
  }
  return transform(result);
}

function getErrorMessage(errorCode: number): string {
  const errorMessages: Record<number, string> = {
    [PrintError.InvalidParams]: "Invalid parameters",
    [PrintError.InvalidPrinterName]: "Invalid printer name encoding",
    [PrintError.InvalidFilePath]: "Invalid file path encoding",
    [PrintError.InvalidJson]: "Invalid job properties JSON",
    [PrintError.InvalidJsonEncoding]: "Invalid job properties JSON encoding",
    [PrintError.PrinterNotFound]: "Printer not found",
    [PrintError.FileNotFound]: "File not found",
    [PrintError.SimulatedFailure]: "Simulated failure for testing",
  };
  return errorMessages[errorCode] || `Unknown error (code: ${errorCode})`;
}

function isErrorCode(result: number): boolean {
  return Object.values(PrintError).includes(result as PrintError);
}

// Load the dynamic library
// deno-lint-ignore no-explicit-any
let lib: Deno.DynamicLibrary<any>;
try {
  lib = Deno.dlopen(libPath, {
    find_printer_by_name: {
      parameters: ["pointer"],
      result: "pointer",
    },
    printer_exists: {
      parameters: ["pointer"],
      result: "i32",
    },
    free_string: {
      parameters: ["pointer"],
      result: "void",
    },
    get_all_printer_names: {
      parameters: [],
      result: "pointer",
    },
    print_file: {
      parameters: ["pointer", "pointer", "pointer"],
      result: "i32",
    },
    get_job_status: {
      parameters: ["u32"],
      result: "pointer",
    },
    cleanup_old_jobs: {
      parameters: ["u64"],
      result: "u32",
    },
    // New Printer struct functions
    printer_create: {
      parameters: ["pointer"],
      result: "pointer",
    },
    printer_free: {
      parameters: ["pointer"],
      result: "void",
    },
    printer_get_name: {
      parameters: ["pointer"],
      result: "pointer",
    },
    printer_get_system_name: {
      parameters: ["pointer"],
      result: "pointer",
    },
    printer_get_driver_name: {
      parameters: ["pointer"],
      result: "pointer",
    },
    printer_get_uri: {
      parameters: ["pointer"],
      result: "pointer",
    },
    printer_get_port_name: {
      parameters: ["pointer"],
      result: "pointer",
    },
    printer_get_processor: {
      parameters: ["pointer"],
      result: "pointer",
    },
    printer_get_data_type: {
      parameters: ["pointer"],
      result: "pointer",
    },
    printer_get_description: {
      parameters: ["pointer"],
      result: "pointer",
    },
    printer_get_location: {
      parameters: ["pointer"],
      result: "pointer",
    },
    printer_get_is_default: {
      parameters: ["pointer"],
      result: "i32",
    },
    printer_get_is_shared: {
      parameters: ["pointer"],
      result: "i32",
    },
    printer_get_state: {
      parameters: ["pointer"],
      result: "pointer",
    },
    printer_get_state_reasons: {
      parameters: ["pointer"],
      result: "pointer",
    },
    printer_print_file: {
      parameters: ["pointer", "pointer", "pointer"],
      result: "i32",
    },
    shutdown_library: {
      parameters: [],
      result: "void",
    },
<<<<<<< HEAD
=======
    force_simulation_mode: {
      parameters: ["i32"],
      result: "void",
    },
>>>>>>> 3c41731e
  });
} catch (error) {
  console.error(`Failed to load FFI library at ${libPath}:`, error);
  try {
    const stats = Deno.statSync(libPath);
    console.error(`Library exists: true (size: ${stats.size} bytes)`);
  } catch {
    console.error(`Library exists: false`);
  }
  console.error(`Current working directory: ${Deno.cwd()}`);
  console.error(`Expected library path: ${libPath}`);
  throw new Error(`FFI library loading failed: ${error}`);
}

// Force simulation mode if the environment variable is set
// This is a workaround for CI environments where env vars don't propagate to FFI libraries
if (Deno.env.get("PRINTERS_JS_SIMULATE") === "true") {
  console.log("[DENO DEBUG] Forcing simulation mode in Rust library");
  lib.symbols.force_simulation_mode(1);
}

/**
 * Shutdown the library and cleanup all background threads
 * This should be called before the process exits to prevent segfaults
 */
export function shutdown(): void {
  lib.symbols.shutdown_library();
}

// Auto cleanup on process exit and unload
function setupCleanupHandlers(): void {
  // Handle process exit
  if (typeof Deno !== "undefined") {
    const originalExit = Deno.exit;
    Deno.exit = function (code?: number): never {
      shutdown();
      return originalExit.call(Deno, code);
    };

    // Handle unload events
    globalThis.addEventListener?.("beforeunload", shutdown);
    globalThis.addEventListener?.("unload", shutdown);
  }

  // Handle process signals (Node.js style)
  interface NodeProcess {
    on?: (signal: string, callback: () => void) => void;
    exit: (code?: number) => never;
  }

  const globalWithProcess = globalThis as typeof globalThis & {
    process?: NodeProcess;
  };

  if (typeof globalWithProcess.process !== "undefined") {
    const process = globalWithProcess.process;
    ["SIGINT", "SIGTERM", "SIGQUIT"].forEach((signal) => {
      process.on?.(signal, () => {
        shutdown();
        process.exit(0);
      });
    });
  }
}

// Set up cleanup handlers
setupCleanupHandlers();

/**
 * Get the status of a print job
 * @param jobId The job ID returned from printFile
 * @returns Job status object or null if not found
 */
export function getJobStatus(jobId: number): JobStatus | null {
  return withCStringResult(
    () => lib.symbols.get_job_status(jobId) as Deno.PointerValue,
    (jsonString) => {
      if (jsonString === null) return null;
      try {
        return JSON.parse(jsonString) as JobStatus;
      } catch {
        return null;
      }
    },
  );
}

/**
 * Clean up old completed/failed jobs
 * @param maxAgeSeconds Maximum age in seconds for completed/failed jobs
 * @returns Number of jobs cleaned up
 */
export function cleanupOldJobs(maxAgeSeconds: number): number {
  return lib.symbols.cleanup_old_jobs(BigInt(maxAgeSeconds)) as number;
}

// Global FinalizationRegistry for automatic cleanup
const printerRegistry = new FinalizationRegistry((ptr: Deno.PointerValue) => {
  if (ptr) {
    lib.symbols.printer_free(ptr);
  }
});

/**
 * Printer class representing a system printer with comprehensive metadata and printing capabilities.
 *
 * Printer instances wrap native Rust structures and automatically manage memory using FinalizationRegistry.
 * Create instances using `Printer.fromName()` or `getPrinterByName()`.
 *
 * All properties are implemented as getters that call into the native layer on each access,
 * ensuring you always get current information.
 *
 * @example
 * ```typescript
 * const printer = getPrinterByName("My Printer");
 * if (printer) {
 *   console.log(`Name: ${printer.name}`);
 *   console.log(`Driver: ${printer.driverName}`);
 *   console.log(`State: ${printer.state}`);
 *   console.log(`Default: ${printer.isDefault}`);
 *
 *   await printer.printFile("document.pdf", { copies: "2" });
 * }
 * ```
 */
export class Printer {
  private ptr: Deno.PointerValue;
  private disposed = false;

  /**
   * Private constructor - use Printer.fromName() to create instances
   * @param ptr Pointer to the native Printer struct
   */
  private constructor(ptr: Deno.PointerValue) {
    if (!ptr || ptr === null) {
      throw new Error("Invalid printer pointer");
    }
    this.ptr = ptr;
    // Register for automatic cleanup
    printerRegistry.register(this, ptr, this);
  }

  /**
   * Create a Printer instance from a printer name.
   *
   * This is the preferred way to create Printer instances. The constructor is private.
   *
   * @param name The name of the printer to find
   * @returns A Printer instance if found, null if not found or name is invalid
   * @example
   * ```typescript
   * const printer = Printer.fromName("Microsoft Print to PDF");
   * if (printer) {
   *   console.log(`Found: ${printer.name}`);
   * } else {
   *   console.log("Printer not found");
   * }
   * ```
   */
  static fromName(name: string): Printer | null {
    return withCString(name, (namePtr) => {
      const ptr = lib.symbols.printer_create(namePtr) as Deno.PointerValue;
      if (!ptr || ptr === null) {
        return null;
      }
      return new Printer(ptr);
    });
  }

  /**
   * Manually release the printer's native resources.
   *
   * This is optional - the FinalizationRegistry will automatically clean up resources
   * when the instance is garbage collected. However, calling dispose() allows for
   * immediate resource release.
   *
   * This method is idempotent - it's safe to call multiple times.
   * After disposal, accessing any property will throw an error.
   *
   * @example
   * ```typescript
   * const printer = getPrinterByName("My Printer");
   * if (printer) {
   *   console.log(printer.name); // Works fine
   *
   *   printer.dispose();
   *
   *   // This will throw an error
   *   try {
   *     console.log(printer.name);
   *   } catch (e) {
   *     console.log("Error:", e instanceof Error ? e.message : String(e)); // "Printer instance has been disposed"
   *   }
   * }
   * ```
   */
  dispose(): void {
    if (!this.disposed && this.ptr) {
      lib.symbols.printer_free(this.ptr);
      this.ptr = null;
      this.disposed = true;
      // Unregister from finalization registry
      printerRegistry.unregister(this);
    }
  }

  private ensureNotDisposed(): void {
    if (this.disposed) {
      throw new Error("Printer instance has been disposed");
    }
  }

  private getStringField(
    getter: (ptr: Deno.PointerValue) => Deno.PointerValue,
  ): string {
    this.ensureNotDisposed();
    return withCStringResult(
      () => getter(this.ptr),
      (result) => result || "",
    );
  }

  exists(): boolean {
    this.ensureNotDisposed();
    // A printer created via printer_create always exists
    return true;
  }

  /**
   * The display name of the printer.
   * This is typically what users see in print dialogs.
   */
  get name(): string {
    return this.getStringField((ptr) =>
      lib.symbols.printer_get_name(ptr) as Deno.PointerValue
    );
  }

  /**
   * The system-level name of the printer.
   * This may be different from the display name and is used internally by the OS.
   */
  get systemName(): string {
    return this.getStringField((ptr) =>
      lib.symbols.printer_get_system_name(ptr) as Deno.PointerValue
    );
  }

  /**
   * The name of the printer driver.
   */
  get driverName(): string {
    return this.getStringField((ptr) =>
      lib.symbols.printer_get_driver_name(ptr) as Deno.PointerValue
    );
  }

  /**
   * The URI of the printer (if available).
   * May be empty for local printers.
   */
  get uri(): string {
    return this.getStringField((ptr) =>
      lib.symbols.printer_get_uri(ptr) as Deno.PointerValue
    );
  }

  /**
   * The port name used by the printer.
   */
  get portName(): string {
    return this.getStringField((ptr) =>
      lib.symbols.printer_get_port_name(ptr) as Deno.PointerValue
    );
  }

  /**
   * The print processor used by the printer.
   */
  get processor(): string {
    return this.getStringField((ptr) =>
      lib.symbols.printer_get_processor(ptr) as Deno.PointerValue
    );
  }

  /**
   * The default data type for print jobs.
   */
  get dataType(): string {
    return this.getStringField((ptr) =>
      lib.symbols.printer_get_data_type(ptr) as Deno.PointerValue
    );
  }

  /**
   * Optional description of the printer.
   */
  get description(): string {
    return this.getStringField((ptr) =>
      lib.symbols.printer_get_description(ptr) as Deno.PointerValue
    );
  }

  /**
   * Physical location description of the printer.
   */
  get location(): string {
    return this.getStringField((ptr) =>
      lib.symbols.printer_get_location(ptr) as Deno.PointerValue
    );
  }

  /**
   * Whether this is the default printer for the system.
   */
  get isDefault(): boolean {
    this.ensureNotDisposed();
    return (lib.symbols.printer_get_is_default(this.ptr) as number) === 1;
  }

  /**
   * Whether this printer is shared on the network.
   */
  get isShared(): boolean {
    this.ensureNotDisposed();
    return (lib.symbols.printer_get_is_shared(this.ptr) as number) === 1;
  }

  /**
   * Current state of the printer.
   */
  get state(): PrinterState {
    return this.getStringField((ptr) =>
      lib.symbols.printer_get_state(ptr) as Deno.PointerValue
    ) as PrinterState;
  }

  /**
   * Array of state reason strings describing any issues.
   */
  get stateReasons(): string[] {
    this.ensureNotDisposed();
    return withCStringResult(
      () =>
        lib.symbols.printer_get_state_reasons(this.ptr) as Deno.PointerValue,
      (jsonString) => {
        if (!jsonString) return [];
        try {
          return JSON.parse(jsonString) as string[];
        } catch {
          return [];
        }
      },
    );
  }

  /**
   * Backward compatibility methods
   */
  getName(): string {
    return this.name;
  }

  toString(): string {
    const fields: string[] = [
      `name: ${this.name}`,
      `systemName: ${this.systemName}`,
      `driver: ${this.driverName}`,
      `isDefault: ${this.isDefault}`,
      `isShared: ${this.isShared}`,
      `state: ${this.state}`,
    ];

    // Add optional fields if they have values
    if (this.uri) fields.push(`uri: ${this.uri}`);
    if (this.portName && this.portName !== "nul:") {
      fields.push(`port: ${this.portName}`);
    }
    if (this.description) fields.push(`description: ${this.description}`);
    if (this.location) fields.push(`location: ${this.location}`);
    if (this.processor && this.processor !== "winprint") {
      fields.push(`processor: ${this.processor}`);
    }
    if (this.dataType && this.dataType !== "RAW") {
      fields.push(`dataType: ${this.dataType}`);
    }

    const stateReasons = this.stateReasons;
    if (stateReasons.length > 0 && stateReasons[0] !== "none") {
      fields.push(`stateReasons: [${stateReasons.join(", ")}]`);
    }

    return `Printer { ${fields.join(", ")} }`;
  }

  equals(other: Printer): boolean {
    return this.name === other.name;
  }

  /**
   * Print a file using this printer
   * @param filePath Path to the file to print
   * @param jobProperties Optional job properties (copies, orientation, etc.)
   * @returns Promise that resolves when printing succeeds or rejects with error
   */
  printFile(
    filePath: string,
    jobProperties?: Record<string, string>,
  ): Promise<void> {
    this.ensureNotDisposed();

    return new Promise((resolve, reject) => {
      // Convert parameters to C strings
      const filePathCString = toCString(filePath);

      let jobPropertiesCString: Uint8Array | null = null;
      if (jobProperties) {
        const jsonString = JSON.stringify(jobProperties);
        jobPropertiesCString = toCString(jsonString);
      }

      // Get pointers
      const filePathPtr = Deno.UnsafePointer.of(filePathCString);
      const jobPropertiesPtr = jobPropertiesCString
        ? Deno.UnsafePointer.of(jobPropertiesCString)
        : null;

      // Call the native function to start the print job
      const result = lib.symbols.printer_print_file(
        this.ptr,
        filePathPtr,
        jobPropertiesPtr,
      ) as number;

      // Handle immediate errors
      if (isErrorCode(result)) {
        const errorMessage = getErrorMessage(result);
        reject(new Error(errorMessage));
        return;
      }

      // Result is a job ID, start polling for job completion
      const jobId = result;
      const pollInterval = 250; // Poll every 250ms
      const maxPollTime = 30000; // Max 30 seconds
      let totalTime = 0;

      const poll = () => {
        const status = getJobStatus(jobId);

        if (!status) {
          reject(new Error("Job not found"));
          return;
        }

        switch (status.status) {
          case "completed":
            resolve();
            return;
          case "failed":
            reject(new Error(status.error_message || "Print job failed"));
            return;
          case "queued":
          case "printing":
            // Job still in progress
            totalTime += pollInterval;
            if (totalTime >= maxPollTime) {
              reject(new Error("Print job timed out"));
              return;
            }
            setTimeout(poll, pollInterval);
            break;
        }
      };

      // Start polling
      setTimeout(poll, pollInterval);
    });
  }
}

/**
 * Get a printer by its name
 * @param name The name of the printer to find
 * @returns A Printer object if found, null if not found
 */
export function getPrinterByName(name: string): Printer | null {
  return Printer.fromName(name);
}

/**
 * Check if a printer exists by name
 * @param name The name of the printer to check
 * @returns true if the printer exists, false otherwise
 */
export function printerExists(name: string): boolean {
  return withCString(
    name,
    (ptr) => lib.symbols.printer_exists(ptr) as number === 1,
  );
}

/**
 * Get all available printer names
 * @returns Array of printer names
 */
export function getAllPrinterNames(): string[] {
  console.log("[DENO DEBUG] Calling getAllPrinterNames()");
  return withCStringResult(
    () => {
      console.log(
        "[DENO DEBUG] About to call lib.symbols.get_all_printer_names()",
      );
      const result = lib.symbols.get_all_printer_names() as Deno.PointerValue;
      console.log("[DENO DEBUG] FFI call returned:", result);
      return result;
    },
    (jsonString) => {
      console.log("[DENO DEBUG] Received JSON string:", jsonString);
      if (jsonString === null) {
        console.log("[DENO DEBUG] JSON string is null, returning empty array");
        return [];
      }
      try {
        const parsed = JSON.parse(jsonString) as string[];
        console.log("[DENO DEBUG] Parsed JSON successfully:", parsed);
        return parsed;
      } catch (error) {
        console.log("[DENO DEBUG] Failed to parse JSON:", error);
        return [];
      }
    },
  );
}

/**
 * Get all available printers as Printer objects
 * @returns Array of Printer objects
 */
export function getAllPrinters(): Printer[] {
  const names = getAllPrinterNames();
  return names.map((name) => Printer.fromName(name)).filter((p): p is Printer =>
    p !== null
  );
}

/** @internal - Do not use directly */
export function freeString(ptr: Deno.PointerValue): void {
  lib.symbols.free_string(ptr);
}

// Example usage when run directly
if (import.meta.main) {
  console.log("Available printers:");
  const printers = getAllPrinters();
  console.log(printers.map((p) => p.toString()));

  if (printers.length > 0) {
    const firstPrinter = printers[0];
    console.log(`\n=== Testing Printer: ${firstPrinter.name} ===`);

    // Test all getter properties
    console.log(`Name: ${firstPrinter.name}`);
    console.log(`System Name: ${firstPrinter.systemName}`);
    console.log(`Driver Name: ${firstPrinter.driverName}`);
    console.log(`URI: ${firstPrinter.uri}`);
    console.log(`Port Name: ${firstPrinter.portName}`);
    console.log(`Processor: ${firstPrinter.processor}`);
    console.log(`Data Type: ${firstPrinter.dataType}`);
    console.log(`Description: ${firstPrinter.description}`);
    console.log(`Location: ${firstPrinter.location}`);
    console.log(`Is Default: ${firstPrinter.isDefault}`);
    console.log(`Is Shared: ${firstPrinter.isShared}`);
    console.log(`State: ${firstPrinter.state}`);
    console.log(`State Reasons: ${JSON.stringify(firstPrinter.stateReasons)}`);

    // Test backward compatibility method
    console.log(`\n=== Backward Compatibility ===`);
    console.log(`printer.getName() method: ${firstPrinter.getName()}`);
    console.log(`printer.exists(): ${firstPrinter.exists()}`);

    // Test toString with all fields
    console.log(`\n=== Full toString representation ===`);
    console.log(firstPrinter.toString());

    // Test memory management - create and dispose
    console.log(`\n=== Memory Management Test ===`);
    const tempPrinter = getPrinterByName(firstPrinter.name);
    if (tempPrinter) {
      console.log(`Created temp printer: ${tempPrinter.name}`);
      tempPrinter.dispose();
      console.log("Disposed temp printer");

      // This should throw an error
      try {
        console.log(tempPrinter.name);
        console.log("ERROR: Should have thrown after dispose!");
      } catch (e) {
        console.log(
          `Correctly threw error after dispose: ${
            e instanceof Error ? e.message : String(e)
          }`,
        );
      }
    }

    // Example of printing (will fail since file doesn't exist)
    console.log(`\n=== Testing printFile ===`);
    firstPrinter.printFile("nonexistent.txt", {
      copies: "1",
      orientation: "portrait",
    })
      .then(() => console.log("Print job succeeded"))
      .catch((error) => console.log(`Print job failed: ${error.message}`));
  }

  console.log(`\n=== Testing non-existent printer ===`);
  const nonExistent = getPrinterByName("NonExistentPrinter123");
  console.log(`Non-existent printer: ${nonExistent?.toString() ?? "null"}`);
  console.log(
    `Non-existent printer exists: ${printerExists("NonExistentPrinter123")}`,
  );
}<|MERGE_RESOLUTION|>--- conflicted
+++ resolved
@@ -215,13 +215,10 @@
       parameters: [],
       result: "void",
     },
-<<<<<<< HEAD
-=======
     force_simulation_mode: {
       parameters: ["i32"],
       result: "void",
     },
->>>>>>> 3c41731e
   });
 } catch (error) {
   console.error(`Failed to load FFI library at ${libPath}:`, error);
