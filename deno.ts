import { join } from "@std/path";

/**
 * Error codes for printing operations
 */
export enum PrintError {
  InvalidParams = 1,
  InvalidPrinterName = 2,
  InvalidFilePath = 3,
  InvalidJson = 4,
  InvalidJsonEncoding = 5,
  PrinterNotFound = 6,
  FileNotFound = 7,
  SimulatedFailure = 8,
}

// Job status interface
export interface JobStatus {
  id: number;
  printer_name: string;
  file_path: string;
  status: "queued" | "printing" | "completed" | "failed";
  error_message?: string;
  age_seconds: number;
}

/**
 * Printer state enum
 */
export type PrinterState = "idle" | "processing" | "stopped" | "unknown";

// Library loading - multi-platform binary selection
const LIB_EXTENSIONS = { windows: "dll", darwin: "dylib" } as const;

function getLibraryName(): string {
  const { os } = Deno.build;
  const extension = LIB_EXTENSIONS[os as keyof typeof LIB_EXTENSIONS] ?? "so";

  // For now, we build universal binaries without architecture suffixes
  // In the future, we could add architecture-specific builds if needed

  // Construct library name based on platform
  if (os === "windows") {
    return `deno_printers.${extension}`;
  } else {
    return `libdeno_printers.${extension}`;
  }
}

const currentDir = new URL(".", import.meta.url).pathname;
const cleanDir = Deno.build.os === "windows" && currentDir.startsWith("/")
  ? currentDir.slice(1)
  : currentDir;

const libPath = join(cleanDir, "target", "release", getLibraryName());

// Debug logging for development
if (Deno.env.get("PRINTERS_JS_DEBUG") === "true") {
  console.log(`[DEBUG] Loading FFI library from: ${libPath}`);
  console.log(`[DEBUG] Current working directory: ${Deno.cwd()}`);
  console.log(`[DEBUG] Expected library name: ${getLibraryName()}`);
}

// FFI Utilities
function toCString(str: string): Uint8Array {
  const encoder = new TextEncoder();
  const encoded = encoder.encode(str);
  const cString = new Uint8Array(encoded.length + 1);
  cString.set(encoded);
  cString[encoded.length] = 0; // null terminator
  return cString;
}

function fromCString(ptr: Deno.PointerValue): string | null {
  if (ptr === null) return null;
  const view = new Deno.UnsafePointerView(ptr);
  return view.getCString();
}

function withCString<T>(str: string, fn: (ptr: Deno.PointerValue) => T): T {
  const cString = toCString(str);
  const ptr = Deno.UnsafePointer.of(cString);
  return fn(ptr);
}

function withCStringResult<T>(
  fn: () => Deno.PointerValue,
  transform: (str: string | null) => T,
): T {
  const resultPtr = fn();
  const result = fromCString(resultPtr);
  if (resultPtr !== null) {
    lib.symbols.free_string(resultPtr);
  }
  return transform(result);
}

function getErrorMessage(errorCode: number): string {
  const errorMessages: Record<number, string> = {
    [PrintError.InvalidParams]: "Invalid parameters",
    [PrintError.InvalidPrinterName]: "Invalid printer name encoding",
    [PrintError.InvalidFilePath]: "Invalid file path encoding",
    [PrintError.InvalidJson]: "Invalid job properties JSON",
    [PrintError.InvalidJsonEncoding]: "Invalid job properties JSON encoding",
    [PrintError.PrinterNotFound]: "Printer not found",
    [PrintError.FileNotFound]: "File not found",
    [PrintError.SimulatedFailure]: "Simulated failure for testing",
  };
  return errorMessages[errorCode] || `Unknown error (code: ${errorCode})`;
}

function isErrorCode(result: number): boolean {
  return Object.values(PrintError).includes(result as PrintError);
}

// Load the dynamic library
// deno-lint-ignore no-explicit-any
let lib: Deno.DynamicLibrary<any>;
try {
  lib = Deno.dlopen(libPath, {
    find_printer_by_name: {
      parameters: ["pointer"],
      result: "pointer",
    },
    printer_exists: {
      parameters: ["pointer"],
      result: "i32",
    },
    free_string: {
      parameters: ["pointer"],
      result: "void",
    },
    get_all_printer_names: {
      parameters: [],
      result: "pointer",
    },
    print_file: {
      parameters: ["pointer", "pointer", "pointer"],
      result: "i32",
    },
    get_job_status: {
      parameters: ["u32"],
      result: "pointer",
    },
    cleanup_old_jobs: {
      parameters: ["u64"],
      result: "u32",
    },
    // New Printer struct functions
    printer_create: {
      parameters: ["pointer"],
      result: "pointer",
    },
    printer_free: {
      parameters: ["pointer"],
      result: "void",
    },
    printer_get_name: {
      parameters: ["pointer"],
      result: "pointer",
    },
    printer_get_system_name: {
      parameters: ["pointer"],
      result: "pointer",
    },
    printer_get_driver_name: {
      parameters: ["pointer"],
      result: "pointer",
    },
    printer_get_uri: {
      parameters: ["pointer"],
      result: "pointer",
    },
    printer_get_port_name: {
      parameters: ["pointer"],
      result: "pointer",
    },
    printer_get_processor: {
      parameters: ["pointer"],
      result: "pointer",
    },
    printer_get_data_type: {
      parameters: ["pointer"],
      result: "pointer",
    },
    printer_get_description: {
      parameters: ["pointer"],
      result: "pointer",
    },
    printer_get_location: {
      parameters: ["pointer"],
      result: "pointer",
    },
    printer_get_is_default: {
      parameters: ["pointer"],
      result: "i32",
    },
    printer_get_is_shared: {
      parameters: ["pointer"],
      result: "i32",
    },
    printer_get_state: {
      parameters: ["pointer"],
      result: "pointer",
    },
    printer_get_state_reasons: {
      parameters: ["pointer"],
      result: "pointer",
    },
    printer_print_file: {
      parameters: ["pointer", "pointer", "pointer"],
      result: "i32",
    },
    shutdown_library: {
      parameters: [],
      result: "void",
    },
  });
} catch (error) {
  console.error(`Failed to load FFI library at ${libPath}:`, error);
  try {
    const stats = Deno.statSync(libPath);
    console.error(`Library exists: true (size: ${stats.size} bytes)`);
  } catch {
    console.error(`Library exists: false`);
  }
  console.error(`Current working directory: ${Deno.cwd()}`);
  console.error(`Expected library path: ${libPath}`);
  throw new Error(`FFI library loading failed: ${error}`);
}

// Simulation mode is handled entirely within the Rust library using environment variables
<<<<<<< HEAD
// The library will automatically detect PRINTERS_JS_SIMULATE and use simulation mode
=======
>>>>>>> fc4e7063

/**
 * Shutdown the library and cleanup all background threads
 * This should be called before the process exits to prevent segfaults
 */
export function shutdown(): void {
  lib.symbols.shutdown_library();
}

// Auto cleanup on process exit and unload
function setupCleanupHandlers(): void {
  // Handle process exit
  if (typeof Deno !== "undefined") {
    const originalExit = Deno.exit;
    Deno.exit = function (code?: number): never {
      shutdown();
      return originalExit.call(Deno, code);
    };

    // Handle unload events
    globalThis.addEventListener?.("beforeunload", shutdown);
    globalThis.addEventListener?.("unload", shutdown);
  }

  // Handle process signals (Node.js style)
  interface NodeProcess {
    on?: (signal: string, callback: () => void) => void;
    exit: (code?: number) => never;
  }

  const globalWithProcess = globalThis as typeof globalThis & {
    process?: NodeProcess;
  };

  if (typeof globalWithProcess.process !== "undefined") {
    const process = globalWithProcess.process;
    ["SIGINT", "SIGTERM", "SIGQUIT"].forEach((signal) => {
      process.on?.(signal, () => {
        shutdown();
        process.exit(0);
      });
    });
  }
}

// Set up cleanup handlers
setupCleanupHandlers();

/**
 * Get the status of a print job
 * @param jobId The job ID returned from printFile
 * @returns Job status object or null if not found
 */
export function getJobStatus(jobId: number): JobStatus | null {
  return withCStringResult(
    () => lib.symbols.get_job_status(jobId) as Deno.PointerValue,
    (jsonString) => {
      if (jsonString === null) return null;
      try {
        return JSON.parse(jsonString) as JobStatus;
      } catch {
        return null;
      }
    },
  );
}

/**
 * Clean up old completed/failed jobs
 * @param maxAgeSeconds Maximum age in seconds for completed/failed jobs
 * @returns Number of jobs cleaned up
 */
export function cleanupOldJobs(maxAgeSeconds: number): number {
  return lib.symbols.cleanup_old_jobs(BigInt(maxAgeSeconds)) as number;
}

// Global FinalizationRegistry for automatic cleanup
const printerRegistry = new FinalizationRegistry((ptr: Deno.PointerValue) => {
  if (ptr) {
    lib.symbols.printer_free(ptr);
  }
});

/**
 * Printer class representing a system printer with comprehensive metadata and printing capabilities.
 *
 * Printer instances wrap native Rust structures and automatically manage memory using FinalizationRegistry.
 * Create instances using `Printer.fromName()` or `getPrinterByName()`.
 *
 * All properties are implemented as getters that call into the native layer on each access,
 * ensuring you always get current information.
 *
 * @example
 * ```typescript
 * const printer = getPrinterByName("My Printer");
 * if (printer) {
 *   console.log(`Name: ${printer.name}`);
 *   console.log(`Driver: ${printer.driverName}`);
 *   console.log(`State: ${printer.state}`);
 *   console.log(`Default: ${printer.isDefault}`);
 *
 *   await printer.printFile("document.pdf", { copies: "2" });
 * }
 * ```
 */
export class Printer {
  private ptr: Deno.PointerValue;
  private disposed = false;

  /**
   * Private constructor - use Printer.fromName() to create instances
   * @param ptr Pointer to the native Printer struct
   */
  private constructor(ptr: Deno.PointerValue) {
    if (!ptr || ptr === null) {
      throw new Error("Invalid printer pointer");
    }
    this.ptr = ptr;
    // Register for automatic cleanup
    printerRegistry.register(this, ptr, this);
  }

  /**
   * Create a Printer instance from a printer name.
   *
   * This is the preferred way to create Printer instances. The constructor is private.
   *
   * @param name The name of the printer to find
   * @returns A Printer instance if found, null if not found or name is invalid
   * @example
   * ```typescript
   * const printer = Printer.fromName("Microsoft Print to PDF");
   * if (printer) {
   *   console.log(`Found: ${printer.name}`);
   * } else {
   *   console.log("Printer not found");
   * }
   * ```
   */
  static fromName(name: string): Printer | null {
    return withCString(name, (namePtr) => {
      const ptr = lib.symbols.printer_create(namePtr) as Deno.PointerValue;
      if (!ptr || ptr === null) {
        return null;
      }
      return new Printer(ptr);
    });
  }

  /**
   * Manually release the printer's native resources.
   *
   * This is optional - the FinalizationRegistry will automatically clean up resources
   * when the instance is garbage collected. However, calling dispose() allows for
   * immediate resource release.
   *
   * This method is idempotent - it's safe to call multiple times.
   * After disposal, accessing any property will throw an error.
   *
   * @example
   * ```typescript
   * const printer = getPrinterByName("My Printer");
   * if (printer) {
   *   console.log(printer.name); // Works fine
   *
   *   printer.dispose();
   *
   *   // This will throw an error
   *   try {
   *     console.log(printer.name);
   *   } catch (e) {
   *     console.log("Error:", e instanceof Error ? e.message : String(e)); // "Printer instance has been disposed"
   *   }
   * }
   * ```
   */
  dispose(): void {
    if (!this.disposed && this.ptr) {
      lib.symbols.printer_free(this.ptr);
      this.ptr = null;
      this.disposed = true;
      // Unregister from finalization registry
      printerRegistry.unregister(this);
    }
  }

  private ensureNotDisposed(): void {
    if (this.disposed) {
      throw new Error("Printer instance has been disposed");
    }
  }

  private getStringField(
    getter: (ptr: Deno.PointerValue) => Deno.PointerValue,
  ): string {
    this.ensureNotDisposed();
    return withCStringResult(
      () => getter(this.ptr),
      (result) => result || "",
    );
  }

  exists(): boolean {
    this.ensureNotDisposed();
    // A printer created via printer_create always exists
    return true;
  }

  /**
   * The display name of the printer.
   * This is typically what users see in print dialogs.
   */
  get name(): string {
    return this.getStringField((ptr) =>
      lib.symbols.printer_get_name(ptr) as Deno.PointerValue
    );
  }

  /**
   * The system-level name of the printer.
   * This may be different from the display name and is used internally by the OS.
   */
  get systemName(): string {
    return this.getStringField((ptr) =>
      lib.symbols.printer_get_system_name(ptr) as Deno.PointerValue
    );
  }

  /**
   * The name of the printer driver.
   */
  get driverName(): string {
    return this.getStringField((ptr) =>
      lib.symbols.printer_get_driver_name(ptr) as Deno.PointerValue
    );
  }

  /**
   * The URI of the printer (if available).
   * May be empty for local printers.
   */
  get uri(): string {
    return this.getStringField((ptr) =>
      lib.symbols.printer_get_uri(ptr) as Deno.PointerValue
    );
  }

  /**
   * The port name used by the printer.
   */
  get portName(): string {
    return this.getStringField((ptr) =>
      lib.symbols.printer_get_port_name(ptr) as Deno.PointerValue
    );
  }

  /**
   * The print processor used by the printer.
   */
  get processor(): string {
    return this.getStringField((ptr) =>
      lib.symbols.printer_get_processor(ptr) as Deno.PointerValue
    );
  }

  /**
   * The default data type for print jobs.
   */
  get dataType(): string {
    return this.getStringField((ptr) =>
      lib.symbols.printer_get_data_type(ptr) as Deno.PointerValue
    );
  }

  /**
   * Optional description of the printer.
   */
  get description(): string {
    return this.getStringField((ptr) =>
      lib.symbols.printer_get_description(ptr) as Deno.PointerValue
    );
  }

  /**
   * Physical location description of the printer.
   */
  get location(): string {
    return this.getStringField((ptr) =>
      lib.symbols.printer_get_location(ptr) as Deno.PointerValue
    );
  }

  /**
   * Whether this is the default printer for the system.
   */
  get isDefault(): boolean {
    this.ensureNotDisposed();
    return (lib.symbols.printer_get_is_default(this.ptr) as number) === 1;
  }

  /**
   * Whether this printer is shared on the network.
   */
  get isShared(): boolean {
    this.ensureNotDisposed();
    return (lib.symbols.printer_get_is_shared(this.ptr) as number) === 1;
  }

  /**
   * Current state of the printer.
   */
  get state(): PrinterState {
    return this.getStringField((ptr) =>
      lib.symbols.printer_get_state(ptr) as Deno.PointerValue
    ) as PrinterState;
  }

  /**
   * Array of state reason strings describing any issues.
   */
  get stateReasons(): string[] {
    this.ensureNotDisposed();
    return withCStringResult(
      () =>
        lib.symbols.printer_get_state_reasons(this.ptr) as Deno.PointerValue,
      (jsonString) => {
        if (!jsonString) return [];
        try {
          return JSON.parse(jsonString) as string[];
        } catch {
          return [];
        }
      },
    );
  }

  /**
   * Backward compatibility methods
   */
  getName(): string {
    return this.name;
  }

  toString(): string {
    const fields: string[] = [
      `name: ${this.name}`,
      `systemName: ${this.systemName}`,
      `driver: ${this.driverName}`,
      `isDefault: ${this.isDefault}`,
      `isShared: ${this.isShared}`,
      `state: ${this.state}`,
    ];

    // Add optional fields if they have values
    if (this.uri) fields.push(`uri: ${this.uri}`);
    if (this.portName && this.portName !== "nul:") {
      fields.push(`port: ${this.portName}`);
    }
    if (this.description) fields.push(`description: ${this.description}`);
    if (this.location) fields.push(`location: ${this.location}`);
    if (this.processor && this.processor !== "winprint") {
      fields.push(`processor: ${this.processor}`);
    }
    if (this.dataType && this.dataType !== "RAW") {
      fields.push(`dataType: ${this.dataType}`);
    }

    const stateReasons = this.stateReasons;
    if (stateReasons.length > 0 && stateReasons[0] !== "none") {
      fields.push(`stateReasons: [${stateReasons.join(", ")}]`);
    }

    return `Printer { ${fields.join(", ")} }`;
  }

  equals(other: Printer): boolean {
    return this.name === other.name;
  }

  /**
   * Print a file using this printer
   * @param filePath Path to the file to print
   * @param jobProperties Optional job properties (copies, orientation, etc.)
   * @returns Promise that resolves when printing succeeds or rejects with error
   */
  printFile(
    filePath: string,
    jobProperties?: Record<string, string>,
  ): Promise<void> {
    this.ensureNotDisposed();

    return new Promise((resolve, reject) => {
      // Convert parameters to C strings
      const filePathCString = toCString(filePath);

      let jobPropertiesCString: Uint8Array | null = null;
      if (jobProperties) {
        const jsonString = JSON.stringify(jobProperties);
        jobPropertiesCString = toCString(jsonString);
      }

      // Get pointers
      const filePathPtr = Deno.UnsafePointer.of(filePathCString);
      const jobPropertiesPtr = jobPropertiesCString
        ? Deno.UnsafePointer.of(jobPropertiesCString)
        : null;

      // Call the native function to start the print job
      const result = lib.symbols.printer_print_file(
        this.ptr,
        filePathPtr,
        jobPropertiesPtr,
      ) as number;

      // Handle immediate errors
      if (isErrorCode(result)) {
        const errorMessage = getErrorMessage(result);
        reject(new Error(errorMessage));
        return;
      }

      // Result is a job ID, start polling for job completion
      const jobId = result;
      const pollInterval = 250; // Poll every 250ms
      const maxPollTime = 30000; // Max 30 seconds
      let totalTime = 0;

      const poll = () => {
        const status = getJobStatus(jobId);

        if (!status) {
          reject(new Error("Job not found"));
          return;
        }

        switch (status.status) {
          case "completed":
            resolve();
            return;
          case "failed":
            reject(new Error(status.error_message || "Print job failed"));
            return;
          case "queued":
          case "printing":
            // Job still in progress
            totalTime += pollInterval;
            if (totalTime >= maxPollTime) {
              reject(new Error("Print job timed out"));
              return;
            }
            setTimeout(poll, pollInterval);
            break;
        }
      };

      // Start polling
      setTimeout(poll, pollInterval);
    });
  }
}

/**
 * Get a printer by its name
 * @param name The name of the printer to find
 * @returns A Printer object if found, null if not found
 */
export function getPrinterByName(name: string): Printer | null {
  return Printer.fromName(name);
}

/**
 * Check if a printer exists by name
 * @param name The name of the printer to check
 * @returns true if the printer exists, false otherwise
 */
export function printerExists(name: string): boolean {
  return withCString(
    name,
    (ptr) => lib.symbols.printer_exists(ptr) as number === 1,
  );
}

/**
 * Get all available printer names
 * @returns Array of printer names
 */
export function getAllPrinterNames(): string[] {
  return withCStringResult(
    () => lib.symbols.get_all_printer_names() as Deno.PointerValue,
    (jsonString) => {
      if (jsonString === null) return [];
      try {
        return JSON.parse(jsonString) as string[];
      } catch {
        return [];
      }
    },
  );
}

/**
 * Get all available printers as Printer objects
 * @returns Array of Printer objects
 */
export function getAllPrinters(): Printer[] {
  const names = getAllPrinterNames();
  return names.map((name) => Printer.fromName(name)).filter((p): p is Printer =>
    p !== null
  );
}

/** @internal - Do not use directly */
export function freeString(ptr: Deno.PointerValue): void {
  lib.symbols.free_string(ptr);
}

// Example usage when run directly
if (import.meta.main) {
  console.log("Available printers:");
  const printers = getAllPrinters();
  console.log(printers.map((p) => p.toString()));

  if (printers.length > 0) {
    const firstPrinter = printers[0];
    console.log(`\n=== Testing Printer: ${firstPrinter.name} ===`);

    // Test all getter properties
    console.log(`Name: ${firstPrinter.name}`);
    console.log(`System Name: ${firstPrinter.systemName}`);
    console.log(`Driver Name: ${firstPrinter.driverName}`);
    console.log(`URI: ${firstPrinter.uri}`);
    console.log(`Port Name: ${firstPrinter.portName}`);
    console.log(`Processor: ${firstPrinter.processor}`);
    console.log(`Data Type: ${firstPrinter.dataType}`);
    console.log(`Description: ${firstPrinter.description}`);
    console.log(`Location: ${firstPrinter.location}`);
    console.log(`Is Default: ${firstPrinter.isDefault}`);
    console.log(`Is Shared: ${firstPrinter.isShared}`);
    console.log(`State: ${firstPrinter.state}`);
    console.log(`State Reasons: ${JSON.stringify(firstPrinter.stateReasons)}`);

    // Test backward compatibility method
    console.log(`\n=== Backward Compatibility ===`);
    console.log(`printer.getName() method: ${firstPrinter.getName()}`);
    console.log(`printer.exists(): ${firstPrinter.exists()}`);

    // Test toString with all fields
    console.log(`\n=== Full toString representation ===`);
    console.log(firstPrinter.toString());

    // Test memory management - create and dispose
    console.log(`\n=== Memory Management Test ===`);
    const tempPrinter = getPrinterByName(firstPrinter.name);
    if (tempPrinter) {
      console.log(`Created temp printer: ${tempPrinter.name}`);
      tempPrinter.dispose();
      console.log("Disposed temp printer");

      // This should throw an error
      try {
        console.log(tempPrinter.name);
        console.log("ERROR: Should have thrown after dispose!");
      } catch (e) {
        console.log(
          `Correctly threw error after dispose: ${
            e instanceof Error ? e.message : String(e)
          }`,
        );
      }
    }

    // Example of printing (will fail since file doesn't exist)
    console.log(`\n=== Testing printFile ===`);
    firstPrinter.printFile("nonexistent.txt", {
      copies: "1",
      orientation: "portrait",
    })
      .then(() => console.log("Print job succeeded"))
      .catch((error) => console.log(`Print job failed: ${error.message}`));
  }

  console.log(`\n=== Testing non-existent printer ===`);
  const nonExistent = getPrinterByName("NonExistentPrinter123");
  console.log(`Non-existent printer: ${nonExistent?.toString() ?? "null"}`);
  console.log(
    `Non-existent printer exists: ${printerExists("NonExistentPrinter123")}`,
  );
}<|MERGE_RESOLUTION|>--- conflicted
+++ resolved
@@ -54,6 +54,8 @@
 
 const libPath = join(cleanDir, "target", "release", getLibraryName());
 
+// Debug logging for development
+if (Deno.env.get("PRINTERS_JS_DEBUG") === "true") {
 // Debug logging for development
 if (Deno.env.get("PRINTERS_JS_DEBUG") === "true") {
   console.log(`[DEBUG] Loading FFI library from: ${libPath}`);
@@ -230,10 +232,6 @@
 }
 
 // Simulation mode is handled entirely within the Rust library using environment variables
-<<<<<<< HEAD
-// The library will automatically detect PRINTERS_JS_SIMULATE and use simulation mode
-=======
->>>>>>> fc4e7063
 
 /**
  * Shutdown the library and cleanup all background threads
